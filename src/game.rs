--- conflicted
+++ resolved
@@ -16,85 +16,12 @@
         return Ok(());
     }
 
-<<<<<<< HEAD
-        let (back_texture, back_tex_future) = {
-            let image = image::load_from_memory_with_format(include_bytes!("images/background.png"),
-                ImageFormat::Png).unwrap().to_rgba8();
-            let dimensions = [image.width(), image.height()];
-            let image_data = image.into_raw().clone();
-    
-            ImmutableImage::from_iter(
-                image_data.iter().cloned(),
-                Dimensions::Dim2d { width: dimensions[0], height: dimensions[1] },
-                Format::R8G8B8A8Srgb,
-                interface.graphics_interface.queue.clone()
-            ).unwrap()
-        };
-
-        let (poke_texture, poke_tex_future) = {
-            let image = image::load_from_memory_with_format(include_bytes!("images/pokeball.png"),
-                ImageFormat::Png).unwrap().to_rgba8();
-            let dimensions = [image.width(), image.height()];
-            let image_data = image.into_raw().clone();
-    
-            ImmutableImage::from_iter(
-                image_data.iter().cloned(),
-                Dimensions::Dim2d { width: dimensions[0], height: dimensions[1] },
-                Format::R8G8B8A8Srgb,
-                interface.graphics_interface.queue.clone()
-            ).unwrap()
-        };
-
-        let (test_texture, test_tex_future) = {
-            let image = image::load_from_memory_with_format(include_bytes!("images/test.png"),
-                ImageFormat::Png).unwrap().to_rgba8();
-            let dimensions = [image.width(), image.height()];
-            let image_data = image.into_raw().clone();
-    
-            ImmutableImage::from_iter(
-                image_data.iter().cloned(),
-                Dimensions::Dim2d { width: dimensions[0], height: dimensions[1] },
-                Format::R8G8B8A8Srgb,
-                interface.graphics_interface.queue.clone()
-            ).unwrap()
-        };
-
-        let (_, empty_future) = {
-            ImmutableImage::from_iter(
-                [0, 0, 0, 0].iter().cloned(),
-                Dimensions::Dim2d { width: 1, height: 1 },
-                Format::R8G8B8A8Srgb,
-                interface.graphics_interface.queue.clone()
-            ).unwrap()
-        };
-
-        let mut sprite_test = Sprite::new("Dan".to_string(), texture.clone(), [0.0, 0.0], [16, 22], [1, 1], None);
-        let mut sprite_test2 = Sprite::new("Dan".to_string(), rock_texture.clone(), [0.1, 0.1], [200, 100], [1, 1], None);
-        // let mut sprite_test3 = Sprite::new("Dan".to_string(), back_texture.clone(), [-0.1, 0.1], [16, 22], [1, 1], None);
-        // let mut sprite_test4 = Sprite::new("Dan".to_string(), poke_texture.clone(), [0.1, -0.1], [16, 22], [1, 1], None);
-        // let mut sprite_test5 = Sprite::new("Dan".to_string(), test_texture.clone(), [-0.1, -0.1], [16, 22], [1, 1], None);
-        let mut previous_frame_end = Some(tex_future.boxed());
-        interface.graphics_interface.begin_frame(&mut previous_frame_end);
-        sprite_test.draw(&mut interface.graphics_interface);
-        interface.graphics_interface.present(&mut previous_frame_end);
-
-        let mut previous_frame_end = Some(rock_tex_future.boxed());
-        interface.graphics_interface.begin_frame(&mut previous_frame_end);
-        sprite_test2.draw(&mut interface.graphics_interface);
-        interface.graphics_interface.present(&mut previous_frame_end);
-        // sprite_test3.draw(&mut interface.graphics_interface);
-        // sprite_test4.draw(&mut interface.graphics_interface);
-        // sprite_test5.draw(&mut interface.graphics_interface);
-
-        
-=======
     fn draw(&self, interface: &mut Interface) -> GameResult {
         let mut builder = interface.graphics_ctx.begin_frame().unwrap();
         for sprite in self.world.iter() {
             interface.graphics_ctx.draw(&mut builder, &sprite);
         }
         interface.graphics_ctx.present(builder);
->>>>>>> 3140df66
         return Ok(());
     }
 }